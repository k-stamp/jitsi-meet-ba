/* jshint -W117 */
/* a simple MUC connection plugin
 * can only handle a single MUC room
 */
Strophe.addConnectionPlugin('emuc', {
    connection: null,
    roomjid: null,
    myroomjid: null,
    members: {},
    list_members: [], // so we can elect a new focus
    presMap: {},
    preziMap: {},
    joined: false,
    isOwner: false,
    role: null,
    init: function (conn) {
        this.connection = conn;
    },
    initPresenceMap: function (myroomjid) {
        this.presMap['to'] = myroomjid;
        this.presMap['xns'] = 'http://jabber.org/protocol/muc';
    },
    doJoin: function (jid, password) {
        this.myroomjid = jid;

        console.info("Joined MUC as " + this.myroomjid);

        this.initPresenceMap(this.myroomjid);

        if (!this.roomjid) {
            this.roomjid = Strophe.getBareJidFromJid(jid);
            // add handlers (just once)
            this.connection.addHandler(this.onPresence.bind(this), null, 'presence', null, null, this.roomjid, {matchBare: true});
            this.connection.addHandler(this.onPresenceUnavailable.bind(this), null, 'presence', 'unavailable', null, this.roomjid, {matchBare: true});
            this.connection.addHandler(this.onPresenceError.bind(this), null, 'presence', 'error', null, this.roomjid, {matchBare: true});
            this.connection.addHandler(this.onMessage.bind(this), null, 'message', null, null, this.roomjid, {matchBare: true});
        }
        if (password !== undefined) {
            this.presMap['password'] = password;
        }
        this.sendPresence();
    },
    doLeave: function() {
        console.log("do leave", this.myroomjid);
        var pres = $pres({to: this.myroomjid, type: 'unavailable' });
        this.presMap.length = 0;
        this.connection.send(pres);
    },
    onPresence: function (pres) {
        var from = pres.getAttribute('from');
        var type = pres.getAttribute('type');
        if (type != null) {
            return true;
        }

        // Parse etherpad tag.
        var etherpad = $(pres).find('>etherpad');
        if (etherpad.length) {
            $(document).trigger('etherpadadded.muc', [from, etherpad.text()]);
        }

        // Parse prezi tag.
        var presentation = $(pres).find('>prezi');
        if (presentation.length)
        {
            var url = presentation.attr('url');
            var current = presentation.find('>current').text();

            console.log('presentation info received from', from, url);

            if (this.preziMap[from] == null) {
                this.preziMap[from] = url;

                $(document).trigger('presentationadded.muc', [from, url, current]);
            }
            else {
                $(document).trigger('gotoslide.muc', [from, url, current]);
            }
        }
        else if (this.preziMap[from] != null) {
            var url = this.preziMap[from];
            delete this.preziMap[from];
            $(document).trigger('presentationremoved.muc', [from, url]);
        }

        // Parse audio info tag.
        var audioMuted = $(pres).find('>audiomuted');
        if (audioMuted.length) {
            $(document).trigger('audiomuted.muc', [from, audioMuted.text()]);
        }

        // Parse video info tag.
        var videoMuted = $(pres).find('>videomuted');
        if (videoMuted.length) {
            $(document).trigger('videomuted.muc', [from, videoMuted.text()]);
        }

        var stats = $(pres).find('>stats');
        if(stats.length)
        {
            var statsObj = {};
            Strophe.forEachChild(stats[0], "stat", function (el) {
                statsObj[el.getAttribute("name")] = el.getAttribute("value");
            });
            ConnectionQuality.updateRemoteStats(from, statsObj);
        }

        // Parse status.
        if ($(pres).find('>x[xmlns="http://jabber.org/protocol/muc#user"]>status[code="201"]').length) {
            // http://xmpp.org/extensions/xep-0045.html#createroom-instant
            this.isOwner = true;
            var create = $iq({type: 'set', to: this.roomjid})
                    .c('query', {xmlns: 'http://jabber.org/protocol/muc#owner'})
                    .c('x', {xmlns: 'jabber:x:data', type: 'submit'});
            this.connection.send(create); // fire away
        }

        // Parse roles.
        var member = {};
        member.show = $(pres).find('>show').text();
        member.status = $(pres).find('>status').text();
        var tmp = $(pres).find('>x[xmlns="http://jabber.org/protocol/muc#user"]>item');
        member.affiliation = tmp.attr('affiliation');
        member.role = tmp.attr('role');

        // Focus recognition
        member.jid = tmp.attr('jid');
        member.isFocus = false;
        if (member.jid && member.jid.indexOf(config.focusUserJid + "/") == 0) {
            member.isFocus = true;
        }

        var nicktag = $(pres).find('>nick[xmlns="http://jabber.org/protocol/nick"]');
        member.displayName = (nicktag.length > 0 ? nicktag.text() : null);

        if (from == this.myroomjid) {
            if (member.affiliation == 'owner') this.isOwner = true;
            if (this.role !== member.role) {
                this.role = member.role;
                $(document).trigger('local.role.changed.muc', [from, member, pres]);
            }
            if (!this.joined) {
                this.joined = true;
                $(document).trigger('joined.muc', [from, member]);
                this.list_members.push(from);
            }
        } else if (this.members[from] === undefined) {
            // new participant
            this.members[from] = member;
            this.list_members.push(from);
            $(document).trigger('entered.muc', [from, member, pres]);
        } else {
            // Presence update for existing participant
            // Watch role change:
            if (this.members[from].role != member.role) {
                this.members[from].role = member.role
                $(document).trigger('role.changed.muc', [from, member, pres]);
            }
        }
        // Always trigger presence to update bindings
        console.log('presence change from', from, pres);
        $(document).trigger('presence.muc', [from, member, pres]);

        // Trigger status message update
        if (member.status) {
            $(document).trigger('presence.status.muc', [from, member, pres]);
        }

        return true;
    },
    onPresenceUnavailable: function (pres) {
        var from = pres.getAttribute('from');
        // Status code 110 indicates that this notification is "self-presence".
        if (!$(pres).find('>x[xmlns="http://jabber.org/protocol/muc#user"]>status[code="110"]').length) {
            delete this.members[from];
            this.list_members.splice(this.list_members.indexOf(from), 1);
            $(document).trigger('left.muc', [from]);
        }
        // If the status code is 110 this means we're leaving and we would like
        // to remove everyone else from our view, so we trigger the event.
        else if (this.list_members.length > 1) {
            for (var i = 0; i < this.list_members.length; i++) {
                var member = this.list_members[i];
                delete this.members[i];
                this.list_members.splice(i, 1);
                $(document).trigger('left.muc', member);
            }
        }
        if ($(pres).find('>x[xmlns="http://jabber.org/protocol/muc#user"]>status[code="307"]').length) {
            $(document).trigger('kicked.muc', [from]);
        }
        return true;
    },
    onPresenceError: function (pres) {
        var from = pres.getAttribute('from');
        if ($(pres).find('>error[type="auth"]>not-authorized[xmlns="urn:ietf:params:xml:ns:xmpp-stanzas"]').length) {
            $(document).trigger('passwordrequired.muc', [from]);
        } else if ($(pres).find(
                '>error[type="cancel"]>not-allowed[xmlns="urn:ietf:params:xml:ns:xmpp-stanzas"]').length) {
            var toDomain = Strophe.getDomainFromJid(pres.getAttribute('to'));
            if(toDomain === config.hosts.anonymousdomain) {
                // we are connected with anonymous domain and only non anonymous users can create rooms
                // we must authorize the user
                $(document).trigger('passwordrequired.main');
            } else {
                console.warn('onPresError ', pres);
                messageHandler.openReportDialog(null,
                    'Oops! Something went wrong and we couldn`t connect to the conference.',
                pres);
            }
        } else {
            console.warn('onPresError ', pres);
            messageHandler.openReportDialog(null,
                'Oops! Something went wrong and we couldn`t connect to the conference.',
                pres);
        }
        return true;
    },
    sendMessage: function (body, nickname) {
        var msg = $msg({to: this.roomjid, type: 'groupchat'});
        msg.c('body', body).up();
        if (nickname) {
            msg.c('nick', {xmlns: 'http://jabber.org/protocol/nick'}).t(nickname).up().up();
        }
        this.connection.send(msg);
        if(APIConnector.isEnabled() && APIConnector.isEventEnabled("outgoingMessage"))
        {
            APIConnector.triggerEvent("outgoingMessage", {"message": body});
        }
    },
    setSubject: function (subject){
        var msg = $msg({to: this.roomjid, type: 'groupchat'});
        msg.c('subject', subject);
        this.connection.send(msg);
        console.log("topic changed to " + subject);
    },
    onMessage: function (msg) {
        // FIXME: this is a hack. but jingle on muc makes nickchanges hard
        var from = msg.getAttribute('from');
        var nick = $(msg).find('>nick[xmlns="http://jabber.org/protocol/nick"]').text() || Strophe.getResourceFromJid(from);

        var txt = $(msg).find('>body').text();
        var type = msg.getAttribute("type");
        if(type == "error")
        {
            Chat.chatAddError($(msg).find('>text').text(), txt);
            return true;
        }

        var subject = $(msg).find('>subject');
        if(subject.length)
        {
            var subjectText = subject.text();
            if(subjectText || subjectText == "") {
                Chat.chatSetSubject(subjectText);
                console.log("Subject is changed to " + subjectText);
            }
        }


        if (txt) {
            console.log('chat', nick, txt);
            Chat.updateChatConversation(from, nick, txt);
            if(APIConnector.isEnabled() && APIConnector.isEventEnabled("incomingMessage"))
            {
                if(from != this.myroomjid)
                    APIConnector.triggerEvent("incomingMessage",
                        {"from": from, "nick": nick, "message": txt});
            }
        }
        return true;
    },
    lockRoom: function (key) {
        //http://xmpp.org/extensions/xep-0045.html#roomconfig
        var ob = this;
        this.connection.sendIQ($iq({to: this.roomjid, type: 'get'}).c('query', {xmlns: 'http://jabber.org/protocol/muc#owner'}),
            function (res) {
                if ($(res).find('>query>x[xmlns="jabber:x:data"]>field[var="muc#roomconfig_roomsecret"]').length) {
                    var formsubmit = $iq({to: ob.roomjid, type: 'set'}).c('query', {xmlns: 'http://jabber.org/protocol/muc#owner'});
                    formsubmit.c('x', {xmlns: 'jabber:x:data', type: 'submit'});
                    formsubmit.c('field', {'var': 'FORM_TYPE'}).c('value').t('http://jabber.org/protocol/muc#roomconfig').up().up();
                    formsubmit.c('field', {'var': 'muc#roomconfig_roomsecret'}).c('value').t(key).up().up();
                    // Fixes a bug in prosody 0.9.+ https://code.google.com/p/lxmppd/issues/detail?id=373
                    formsubmit.c('field', {'var': 'muc#roomconfig_whois'}).c('value').t('anyone').up().up();
                    // FIXME: is muc#roomconfig_passwordprotectedroom required?
                    this.connection.sendIQ(formsubmit,
                        function (res) {
                            // password is required
                            if (sharedKey)
                            {
                                console.log('set room password');
                                Toolbar.lockLockButton();
                            }
                            else
                            {
                                console.log('removed room password');
                                Toolbar.unlockLockButton();
                            }
                        },
                        function (err) {
                            console.warn('setting password failed', err);
                            messageHandler.showError('Lock failed',
                                'Failed to lock conference.',
                                err);
                            setSharedKey('');
                        }
                    );
                } else {
                    console.warn('room passwords not supported');
                    messageHandler.showError('Warning',
                        'Room passwords are currently not supported.');
                    setSharedKey('');

                }
            },
            function (err) {
                console.warn('setting password failed', err);
                messageHandler.showError('Lock failed',
                    'Failed to lock conference.',
                    err);
                setSharedKey('');
            }
        );
    },
    kick: function (jid) {
        var kickIQ = $iq({to: this.roomjid, type: 'set'})
            .c('query', {xmlns: 'http://jabber.org/protocol/muc#admin'})
            .c('item', {nick: Strophe.getResourceFromJid(jid), role: 'none'})
            .c('reason').t('You have been kicked.').up().up().up();

        this.connection.sendIQ(
                kickIQ,
                function (result) {
                    console.log('Kick participant with jid: ', jid, result);
                },
                function (error) {
                    console.log('Kick participant error: ', error);
                });
    },
    sendPresence: function () {
        var pres = $pres({to: this.presMap['to'] });
        pres.c('x', {xmlns: this.presMap['xns']});

        if (this.presMap['password']) {
            pres.c('password').t(this.presMap['password']).up();
        }

        pres.up();

        // Send XEP-0115 'c' stanza that contains our capabilities info
        if (connection.caps) {
            connection.caps.node = config.clientNode;
            pres.c('c', connection.caps.generateCapsAttrs()).up();
        }

        if(this.presMap['bridgeIsDown']) {
            pres.c('bridgeIsDown').up();
        }

        if(this.presMap['email']) {
            pres.c('email').t(this.presMap['email']).up();
        }

        if(this.presMap['userId']) {
            pres.c('userId').t(this.presMap['userId']).up();
        }

        if (this.presMap['displayName']) {
            // XEP-0172
            pres.c('nick', {xmlns: 'http://jabber.org/protocol/nick'})
                .t(this.presMap['displayName']).up();
        }

        if (this.presMap['audions']) {
            pres.c('audiomuted', {xmlns: this.presMap['audions']})
                .t(this.presMap['audiomuted']).up();
        }

        if (this.presMap['videons']) {
            pres.c('videomuted', {xmlns: this.presMap['videons']})
                .t(this.presMap['videomuted']).up();
        }

        if(this.presMap['statsns'])
        {
            var stats = pres.c('stats', {xmlns: this.presMap['statsns']});
            for(var stat in this.presMap["stats"])
                if(this.presMap["stats"][stat] != null)
                    stats.c("stat",{name: stat, value: this.presMap["stats"][stat]}).up();
            pres.up();
        }

        if (this.presMap['prezins']) {
            pres.c('prezi',
                    {xmlns: this.presMap['prezins'],
                    'url': this.presMap['preziurl']})
                    .c('current').t(this.presMap['prezicurrent']).up().up();
        }

        if (this.presMap['etherpadns']) {
            pres.c('etherpad', {xmlns: this.presMap['etherpadns']})
                .t(this.presMap['etherpadname']).up();
        }

        if (this.presMap['medians'])
        {
            pres.c('media', {xmlns: this.presMap['medians']});
            var sourceNumber = 0;
            Object.keys(this.presMap).forEach(function (key) {
                if (key.indexOf('source') >= 0) {
                     sourceNumber++;
                }
            });
            if (sourceNumber > 0)
                for (var i = 1; i <= sourceNumber/3; i ++) {
                    pres.c('source',
                           {type: this.presMap['source' + i + '_type'],
                           ssrc: this.presMap['source' + i + '_ssrc'],
                           direction: this.presMap['source'+ i + '_direction']
                                                    || 'sendrecv' }
                    ).up();
                }
        }

        pres.up();
        connection.send(pres);
    },
    addDisplayNameToPresence: function (displayName) {
        this.presMap['displayName'] = displayName;
    },
    addMediaToPresence: function (sourceNumber, mtype, ssrcs, direction) {
        if (!this.presMap['medians'])
            this.presMap['medians'] = 'http://estos.de/ns/mjs';

        this.presMap['source' + sourceNumber + '_type'] = mtype;
        this.presMap['source' + sourceNumber + '_ssrc'] = ssrcs;
        this.presMap['source' + sourceNumber + '_direction'] = direction;
    },
    clearPresenceMedia: function () {
        var self = this;
        Object.keys(this.presMap).forEach( function(key) {
            if(key.indexOf('source') != -1) {
                delete self.presMap[key];
            }
        });
    },
    addPreziToPresence: function (url, currentSlide) {
        this.presMap['prezins'] = 'http://jitsi.org/jitmeet/prezi';
        this.presMap['preziurl'] = url;
        this.presMap['prezicurrent'] = currentSlide;
    },
    removePreziFromPresence: function () {
        delete this.presMap['prezins'];
        delete this.presMap['preziurl'];
        delete this.presMap['prezicurrent'];
    },
    addCurrentSlideToPresence: function (currentSlide) {
        this.presMap['prezicurrent'] = currentSlide;
    },
    getPrezi: function (roomjid) {
        return this.preziMap[roomjid];
    },
    addEtherpadToPresence: function(etherpadName) {
        this.presMap['etherpadns'] = 'http://jitsi.org/jitmeet/etherpad';
        this.presMap['etherpadname'] = etherpadName;
    },
    addAudioInfoToPresence: function(isMuted) {
        this.presMap['audions'] = 'http://jitsi.org/jitmeet/audio';
        this.presMap['audiomuted'] = isMuted.toString();
    },
    addVideoInfoToPresence: function(isMuted) {
        this.presMap['videons'] = 'http://jitsi.org/jitmeet/video';
        this.presMap['videomuted'] = isMuted.toString();
    },
    addConnectionInfoToPresence: function(stats) {
        this.presMap['statsns'] = 'http://jitsi.org/jitmeet/stats';
        this.presMap['stats'] = stats;
    },
    findJidFromResource: function(resourceJid) {
        var peerJid = null;
        Object.keys(this.members).some(function (jid) {
            peerJid = jid;
            return Strophe.getResourceFromJid(jid) === resourceJid;
        });
        return peerJid;
    },
    addBridgeIsDownToPresence: function() {
        this.presMap['bridgeIsDown'] = true;
    },
<<<<<<< HEAD
    isModerator: function() {
        return this.role === 'moderator';
=======
    addEmailToPresence: function(email) {
        this.presMap['email'] = email;
    },
    addUserIdToPresence: function(userId) {
        this.presMap['userId'] = userId;
>>>>>>> a8909028
    }
});<|MERGE_RESOLUTION|>--- conflicted
+++ resolved
@@ -487,15 +487,13 @@
     addBridgeIsDownToPresence: function() {
         this.presMap['bridgeIsDown'] = true;
     },
-<<<<<<< HEAD
+    addEmailToPresence: function(email) {
+        this.presMap['email'] = email;
+    },
+    addUserIdToPresence: function(userId) {
+        this.presMap['userId'] = userId;
+    },
     isModerator: function() {
         return this.role === 'moderator';
-=======
-    addEmailToPresence: function(email) {
-        this.presMap['email'] = email;
-    },
-    addUserIdToPresence: function(userId) {
-        this.presMap['userId'] = userId;
->>>>>>> a8909028
     }
 });